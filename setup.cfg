[flake8]
exclude = docs
ignore =
	E203
	E501
	W503
max-line-length = 88

<<<<<<< HEAD
[zest.releaser]
tag-format = v{version}
=======
[coverage:run]
relative_files = True
>>>>>>> e30cf62a
<|MERGE_RESOLUTION|>--- conflicted
+++ resolved
@@ -6,10 +6,8 @@
 	W503
 max-line-length = 88
 
-<<<<<<< HEAD
 [zest.releaser]
 tag-format = v{version}
-=======
+
 [coverage:run]
-relative_files = True
->>>>>>> e30cf62a
+relative_files = True