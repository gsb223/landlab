--- conflicted
+++ resolved
@@ -69,20 +69,12 @@
     
     >>> calculate_gradient_across_cell_faces(grid, x)
     masked_array(data =
-<<<<<<< HEAD
-                        [[ 1.  3.  0.  0.]
-                        [ 0.  2. -1. -1.]],
-                                    mask =
-                        False,
-                            fill_value = 1e+20)
-=======
      [[ 1.  3.  0.  0.]
      [ 0.  2. -1. -1.]],
                  mask =
      False,
            fill_value = 1e+20)
     <BLANKLINE>
->>>>>>> 9cf6f136
     """
     padded_node_values = np.empty(node_values.size+1,dtype=float)
     padded_node_values[-1] = BAD_INDEX_VALUE
@@ -200,29 +192,6 @@
     
     >>> calculate_gradient_along_node_links(grid, x)
     masked_array(data =
-<<<<<<< HEAD
-                        [[-- -- -- --]
-                        [-- 1.0 -- --]
-                        [-- -- -- --]
-                        [0.0 -- -- --]
-                        [1.0 1.0 1.0 1.0]
-                        [-- -- 0.0 --]
-                        [-- -- -- --]
-                        [-- -- -- -1.0]
-                        [-- -- -- --]],
-                                    mask =
-                        [[ True  True  True  True]
-                        [ True False  True  True]
-                        [ True  True  True  True]
-                        [False  True  True  True]
-                        [False False False False]
-                        [ True  True False  True]
-                        [ True  True  True  True]
-                        [ True  True  True False]
-                        [ True  True  True  True]],
-                            fill_value = 1e+20)
-
-=======
      [[-- -- -- --]
      [-- 1.0 -- --]
      [-- -- -- --]
@@ -244,8 +213,6 @@
      [ True  True  True  True]],
            fill_value = 1e+20)
     <BLANKLINE>
-    
->>>>>>> 9cf6f136
     """
     padded_node_values = np.empty(node_values.size+1,dtype=float)
     padded_node_values[-1] = BAD_INDEX_VALUE
@@ -254,17 +221,10 @@
 
     neighbors = grid.get_neighbor_list(node_ids, bad_index=-1)
     values_at_neighbors = padded_node_values[neighbors]
-<<<<<<< HEAD
-    masked_neighbor_values = np.ma.array(values_at_neighbors,mask=values_at_neighbors==-1)
-    values_at_nodes = node_values[node_ids].reshape(len(node_ids), 1)
-
-    out = np.empty_like(neighbors, dtype=float)
-=======
     masked_neighbor_values = np.ma.array(values_at_neighbors,mask=values_at_neighbors==BAD_INDEX_VALUE)
     values_at_nodes = node_values[node_ids].reshape(len(node_ids), 1)
 
     out = np.ma.empty_like(masked_neighbor_values, dtype=float)
->>>>>>> 9cf6f136
     np.subtract(masked_neighbor_values[:,:2], values_at_nodes, out=out[:,:2], **kwds)
     np.subtract(values_at_nodes, masked_neighbor_values[:,2:], out=out[:,2:], **kwds)
     out *= 1. / grid.node_spacing
