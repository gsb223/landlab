# -*- coding: utf-8 -*-
"""
Created on Mon Oct 19.

@author: dejh
"""
from __future__ import print_function
from six.moves import range  # this is Python 3's generator, not P2's list

import landlab
from landlab import ModelParameterDictionary, Component, FieldError, \
                    FIXED_VALUE_BOUNDARY
from landlab.core.model_parameter_dictionary import MissingKeyError
from landlab.grid.base import BAD_INDEX_VALUE
from landlab.utils.decorators import use_file_name_or_kwds
import numpy as np


class SteepnessFinder(Component):
    """
    This component calculates steepness indices, sensu Wobus et al. 2006,
    for a Landlab landscape.
    Follows broadly the approach used in GeomorphTools, geomorphtools.org.

    Examples
    --------
    >>> import numpy as np
    >>> from landlab import RasterModelGrid, CLOSED_BOUNDARY
<<<<<<< HEAD
    >>> from landlab.components import FlowRouter, FastscapeEroder
    >>> from landlab.components import SteepnessFinder
=======
    >>> from landlab.components import FlowAccumulator, FastscapeEroder
>>>>>>> 6bd8375f
    >>> mg = RasterModelGrid((3, 10), (100., 100.))
    >>> for nodes in (mg.nodes_at_right_edge, mg.nodes_at_bottom_edge,
    ...               mg.nodes_at_top_edge):
    ...     mg.status_at_node[nodes] = CLOSED_BOUNDARY
    >>> _ = mg.add_zeros('node', 'topographic__elevation')
    >>> mg.at_node['topographic__elevation'][mg.core_nodes] = mg.node_x[
    ...     mg.core_nodes]/1000.
    >>> fr = FlowAccumulator(mg, flow_director='D8')
    >>> sp = FastscapeEroder(mg, K_sp=0.01)
    >>> sf = SteepnessFinder(mg, min_drainage_area=10000.)
    >>> for i in range(10):
    ...     mg.at_node['topographic__elevation'][mg.core_nodes] += 10.
    ...     _ = fr.run_one_step()
    ...     sp.run_one_step(1000.)
    >>> sf.calculate_steepnesses()
    >>> mg.at_node['channel__steepness_index'].reshape((3, 10))[1, :]
    array([  0.        ,  29.28427125,   1.        ,   1.        ,
             1.        ,   1.        ,   1.        ,   1.        ,
             0.99999997,   0.        ])
    >>> sf.hillslope_mask
    array([ True,  True,  True,  True,  True,  True,  True,  True,  True,
            True, False, False, False, False, False, False, False, False,
           False,  True,  True,  True,  True,  True,  True,  True,  True,
            True,  True,  True], dtype=bool)

    >>> sf.calculate_steepnesses(discretization_length=350.)
    >>> mg.at_node['channel__steepness_index'].reshape((3, 10))[1, :]
    array([ 0.        ,  3.08232295,  3.08232295,  3.08232295,  1.        ,
            1.        ,  1.        ,  1.        ,  0.        ,  0.        ])

    >>> sf.calculate_steepnesses(elev_step=1.5)
    >>> mg.at_node['channel__steepness_index'].reshape((3, 10))[1, :]
    array([ 0.        ,  1.22673541,  1.2593727 ,  1.27781936,  1.25659369,
            1.12393156,  0.97335328,  0.79473963,  0.56196578,  0.        ])

    """
    _name = 'SteepnessFinder'

    _input_var_names = (
        'topographic__elevation',
        'drainage_area',
        'topographic__steepest_slope',
        'flow__receiver_node',
        'flow__upstream_node_order',
        'flow__link_to_receiver_node',
    )

    _output_var_names = (
        'channel__steepness_index',
    )

    _var_units = {'topographic__elevation': 'm',
                  'drainage_area': 'm**2',
                  'topographic__steepest_slope': '-',
                  'flow__receiver_node': '-',
                  'flow__upstream_node_order': '-',
                  'flow__link_to_receiver_node': '-',
                  'channel__steepness_index': 'variable',
                  }

    _var_mapping = {'topographic__elevation': 'node',
                    'drainage_area': 'node',
                    'topographic__steepest_slope': 'node',
                    'flow__receiver_node': 'node',
                    'flow__upstream_node_order': 'node',
                    'flow__link_to_receiver_node': 'node',
                    'channel__steepness_index': 'node',
                    }

    _var_doc = {'topographic__elevation': 'Surface topographic elevation',
                'drainage_area': 'upstream drainage area',
                'topographic__steepest_slope': ('the steepest downslope ' +
                                                'rise/run leaving the node'),
                'flow__receiver_node': ('the downstream node at the end of the ' +
                                  'steepest link'),
                'flow__upstream_node_order': ('node order such that nodes must ' +
                                        'appear in the list after all nodes ' +
                                        'downstream of them'),
                'flow__link_to_receiver_node':
                    ('ID of link downstream of each node, which carries the ' +
                     'discharge'),
                'channel__steepness_index': 'the local steepness index',
                }

    def __init__(self, grid, reference_concavity=0.5, min_drainage_area=1.e6,
                 elev_step=0., discretization_length=0., **kwds):
        """
        Parameters
        ----------
        grid : RasterModelGrid
            A landlab RasterModelGrid.
        reference_concavity : float
            The reference concavity to use in the calculation.
        min_drainage_area : float (m**2; default 1.e6)
            The minimum drainage area above which steepness indices are
            calculated.
            Defaults to 1.e6 m**2, per Wobus et al. 2006.
        elev_step : float (m; default 0.)
            If >0., becomes a vertical elevation change step to use to
            discretize the data (per Wobus). If 0., all nodes are used and
            no discretization happens.
        discretization_length : float (m; default 0.)
            If >0., becomes the lengthscale over which to segment the profiles -
            i.e., one different steepness index value is calculated every
            discretization_length. If only one (or no) points are present in a
            segment, it will be lumped together with the next segment.
            If zero, one value is assigned to each channel node.
        """
        if (grid.at_node['flow__receiver_node'].size != grid.size('node')):
            msg = ('A route-to-multiple flow director has been '
                   'run on this grid. The landlab development team has not '
                   'verified that SteepnessFinder is compatible with '
                   'route-to-multiple methods. Please open a GitHub Issue '
                   'to start this process.')
            raise NotImplementedError(msg)
        self._grid = grid
        self._reftheta = reference_concavity
        self.min_drainage = min_drainage_area
        assert elev_step >= 0., "elev_step must be >= 0!"
        self._elev_step = elev_step
        self._discretization = discretization_length
        self.ksn = self._grid.add_zeros('node', 'channel__steepness_index')
        self._mask = self.grid.ones('node', dtype=bool)
        # this one needs modifying if smooth_elev
        self._elev = self.grid.at_node['topographic__elevation']

    def calculate_steepnesses(self, **kwds):
        """
        This is the main method. Call it to calculate local steepness indices
        at all points with drainage areas greater than *min_drainage_area*.

        This "run" method can optionally take the same parameter set as
        provided at instantiation. If they are provided, they will override
        the existing values from instantiation.

        Normalized steepness of any node without a defined value is reported
        as 0. These nodes are also identified in the mask retrieved with
        :func:`hillslope_mask`.
        """
        self._mask.fill(True)
        self.ksn.fill(0.)
        # test for new kwds:
        reftheta = kwds.get('reference_concavity', self._reftheta)
        min_drainage = kwds.get('min_drainage_area', self.min_drainage)
        elev_step = kwds.get('elev_step', self._elev_step)
        discretization_length = kwds.get('discretization_length',
                                         self._discretization)

        upstr_order = self.grid.at_node['flow__upstream_node_order']
        # get an array of only nodes with A above threshold:
        valid_dstr_order = (upstr_order[self.grid.at_node['drainage_area'][
            upstr_order] >= min_drainage])[::-1]
        valid_dstr_elevs = self.grid.at_node['topographic__elevation'][
            valid_dstr_order]
        valid_dstr_areas = self.grid.at_node['drainage_area'][valid_dstr_order]
        # note elevs are guaranteed to be in order, UNLESS a fill
        # algorithm has been used.
        nodes_incorporated = self.grid.zeros('node', dtype=bool)
        # now do each poss channel in turn
        # get the head of the first (longest!) channel:
        for dstr_order_index in range(valid_dstr_order.size):
            this_ch_top_node = valid_dstr_order[dstr_order_index]  # top node
            if not nodes_incorporated[this_ch_top_node]:
                nodes_incorporated[this_ch_top_node] = True
                nodes_in_channel = [this_ch_top_node, ]
                penultimate_node = this_ch_top_node
                current_node_incorporated = False
                while not current_node_incorporated:
                    next_node = self.grid.at_node['flow__receiver_node'][
                        penultimate_node]
                    if next_node == penultimate_node:  # end of flow path
                        break
                    nodes_in_channel.append(next_node)
                    current_node_incorporated = nodes_incorporated[next_node]
                    # ^ this is a COPY op, so we're free to update the array
                    nodes_incorporated[next_node] = True
                    penultimate_node = next_node
                # by here, we have a full, unique reach in nodes_in_channel
                # it incorporates a single, duplicate node at the lower end
                # Now, if this segment long enough?
                if elev_step:
                    top_elev = self._elev[nodes_in_channel[0]]
                    base_elev = self._elev[nodes_in_channel[-1]]
                    # work up the channel from the base to make new interp pts
                    interp_pt_elevs = np.arange(base_elev, top_elev,
                                                elev_step)
                    if interp_pt_elevs.size <= 1:
                        # <1 step; bail on this whole segment
                        break
                    # now we can fairly closely follow the Geomorphtools
                    # algorithm:
                    ch_nodes = np.array(nodes_in_channel)
                    # ^ this is top-to-bottom
                    ch_A = self.grid.at_node['drainage_area'][ch_nodes]
                    ch_dists = self.channel_distances_downstream(ch_nodes)
                    ch_S = self.interpolate_slopes_with_step(ch_nodes,
                                                             ch_dists,
                                                             interp_pt_elevs)
                else:
                    # all the nodes; much easier as links work
                    ch_nodes = np.array(nodes_in_channel)
                    ch_dists = self.channel_distances_downstream(ch_nodes)
                    ch_A = self.grid.at_node['drainage_area'][ch_nodes]
                    ch_S = self.grid.at_node['topographic__steepest_slope'][
                        ch_nodes]
                    assert np.all(ch_S >= 0.)
                # if we're doing spatial discretization, do it here:
                if discretization_length:
                    ch_ksn = self.calc_ksn_discretized(ch_dists, ch_A, ch_S,
                                                       reftheta,
                                                       discretization_length)
                else:  # not discretized
                    # also chopping off the final node, as above
                    log_A = np.log10(ch_A[:-1])
                    log_S = np.log10(ch_S[:-1])
                    # we're potentially propagating nans here if S<=0
                    log_ksn = log_S + reftheta * log_A
                    ch_ksn = 10.**log_ksn
                # save the answers into the main arrays:
                assert np.all(self._mask[ch_nodes[:-1]])
                # Final node gets trimmed off...
                self.ksn[ch_nodes[:-1]] = ch_ksn
                self._mask[ch_nodes] = False
        # now a final sweep to remove any undefined ksn values:
        self._mask[self.ksn == -1.] = True
        self.ksn[self.ksn == -1.] = 0.

    def channel_distances_downstream(self, ch_nodes):
        """
        Calculates distances downstream from top node of a defined flowpath.

        Parameters
        ----------
        ch_nodes : array of ints
            The nodes along a single defined flow path, starting upstream.

        Returns
        -------
        ch_dists : array of floats
            Distances downstream from top node of ch_nodes.

        Examples
        --------
        >>> import numpy as np
        >>> from landlab import RasterModelGrid, CLOSED_BOUNDARY
        >>> from landlab.components import FlowAccumulator
        >>> mg = RasterModelGrid((4,5), (5., 10.))
        >>> for nodes in (mg.nodes_at_right_edge, mg.nodes_at_bottom_edge,
        ...               mg.nodes_at_top_edge):
        ...     mg.status_at_node[nodes] = CLOSED_BOUNDARY
        >>> mg.status_at_node[[6, 12, 13, 14]] = CLOSED_BOUNDARY
        >>> _ = mg.add_field('node', 'topographic__elevation', mg.node_x)
        >>> fr = FlowAccumulator(mg, flow_director='D8')
        >>> sf = SteepnessFinder(mg)
        >>> _ = fr.run_one_step()
        >>> ch_nodes = np.array([8, 7, 11, 10])
        >>> sf.channel_distances_downstream(ch_nodes)
        array([  0.        ,  10.        ,  21.18033989,  31.18033989])
        """
        ch_links = self.grid.at_node['flow__link_to_receiver_node'][
            ch_nodes]
        ch_dists = np.empty_like(ch_nodes, dtype=float)
        # dists from ch head, NOT drainage divide
        ch_dists[0] = 0.
        np.cumsum(self.grid.length_of_d8[ch_links[:-1]], out=ch_dists[1:])
        return ch_dists

    def interpolate_slopes_with_step(self, ch_nodes, ch_dists,
                                     interp_pt_elevs):
        """
        Maps slopes to nodes, interpolating withing defined vertical intervals.

        This follows Geomorphtools' discretization methods. It is essentially a
        downwind map of the slopes.

        Parameters
        ----------
        ch_nodes : array of ints
            The nodes along a single defined flow path, starting upstream.
        ch_dists : array of floats
            Distances downstream from top node of ch_nodes.
        interp_pt_elevs : array of floats
            Elevations at the discretizing points along the profile, in order
            of increasing elevation.

        Returns
        -------
        ch_S : array of floats
            Interpolated slopes at each node in the flowpath (always positive).

        Examples
        --------
        >>> import numpy as np
        >>> from landlab import RasterModelGrid, CLOSED_BOUNDARY
        >>> from landlab.components import FlowAccumulator
        >>> mg = RasterModelGrid((3,10), (5., 10.))
        >>> for nodes in (mg.nodes_at_right_edge, mg.nodes_at_bottom_edge,
        ...               mg.nodes_at_top_edge):
        ...     mg.status_at_node[nodes] = CLOSED_BOUNDARY
        >>> _ = mg.add_field('node', 'topographic__elevation', mg.node_x**1.1)
        >>> fr = FlowAccumulator(mg, flow_director='D8')
        >>> sf = SteepnessFinder(mg)
        >>> _ = fr.run_one_step()
        >>> ch_nodes = np.arange(18, 9, -1)
        >>> ch_dists = sf.channel_distances_downstream(ch_nodes)
        >>> interp_pt_elevs = np.array([0., 30., 60., 90., 120.])
        >>> sf.interpolate_slopes_with_step(ch_nodes, ch_dists,
        ...                                 interp_pt_elevs)
        array([ 1.67970205,  1.67970205,  1.67970205,  1.65129294,  1.62115336,
        1.5811951 ,  1.53157521,  1.44240187,  1.36442227])
        >>> mg.at_node['topographic__steepest_slope'][ch_nodes]
        array([ 1.69383001,  1.66972677,  1.64200694,  1.60928598,  1.56915472,
        1.51678178,  1.43964028,  1.25892541,  0.        ])
        >>> mg.at_node['topographic__elevation'][:] = mg.node_x
        >>> interp_pt_elevs = np.array([0., 25., 50., 75., 80.])
        >>> sf.interpolate_slopes_with_step(ch_nodes, ch_dists,
        ...                                 interp_pt_elevs)
        array([ 1.,  1.,  1.,  1.,  1.,  1.,  1.,  1.,  1.])
        """
        ch_z = self.grid.at_node['topographic__elevation'][ch_nodes]
        assert ch_z[0] >= interp_pt_elevs[-1], \
            'Highest interp_pt_elev must be below top channel node'
        interp_pt_x = np.interp(interp_pt_elevs, ch_z[::-1], ch_dists[::-1])
        interp_pt_S = np.empty_like(interp_pt_elevs)
        # now a downwind map of the slopes onto the nodes
        # slopes are defined positive
        z_diff = interp_pt_elevs[:-1] - interp_pt_elevs[1:]
        x_diff = interp_pt_x[1:] - interp_pt_x[:-1]
        np.divide(z_diff, x_diff, out=interp_pt_S[:-1])
        interp_pt_S[-1] = interp_pt_S[-2]
        # Map S back onto nodes
        ch_S = np.interp(ch_z, interp_pt_elevs, interp_pt_S)

        return ch_S

    def calc_ksn_discretized(self, ch_dists, ch_A, ch_S,
                             ref_theta, discretization_length):
        """
        Calculate normalized steepness index on defined channel segments.

        Every segment must have at least 2 nodes along it. If not, segments
        will be automatically merged to achieve this. The channel will be
        segmented starting at the *downstream* end.

        NB: The final node in the channel does not receive an index, as it
        either belongs to a longer, existing flow path, or it is a boundary
        node with S = 0. Neither works.

        Parameters
        ----------
        ch_dists : array of floats
            Distances downstream from top node of a single stream path.
        ch_A : array of floats
            Drainage areas at each node in the flowpath.
        ch_S : array of floats
            Slope at each node in the flowpath (defined as positive).
        ref_theta : float
            The reference concavity; must be positive.
        discretization_length : float (m)
            The streamwise length of each segment.

        Returns
        -------
        ch_ksn : array of floats
            The normalized steepness index at each node in the flowpath,
            EXCEPT THE LAST. (i.e., length is (ch_dists.size - 1)). Values
            will be the same within each defined segment.

        Examples
        --------
        >>> import numpy as np
        >>> from landlab import RasterModelGrid, CLOSED_BOUNDARY
<<<<<<< HEAD
        >>> from landlab.components import FlowRouter
        >>> from landlab.components import SteepnessFinder
=======
        >>> from landlab.components import FlowAccumulator
>>>>>>> 6bd8375f
        >>> mg = RasterModelGrid((3,10), (5., 10.))
        >>> for nodes in (mg.nodes_at_right_edge, mg.nodes_at_bottom_edge,
        ...               mg.nodes_at_top_edge):
        ...     mg.status_at_node[nodes] = CLOSED_BOUNDARY
        >>> _ = mg.add_field('node', 'topographic__elevation', mg.node_x)
        >>> fr = FlowAccumulator(mg, flow_director='D8')
        >>> sf = SteepnessFinder(mg)
        >>> _ = fr.run_one_step()
        >>> ch_nodes = np.arange(18, 9, -1)
        >>> ch_dists = sf.channel_distances_downstream(ch_nodes)
        >>> ch_A = mg.at_node['drainage_area'][ch_nodes]
        >>> ch_S = mg.at_node['topographic__steepest_slope'][ch_nodes]

        >>> ksn_25 = sf.calc_ksn_discretized(ch_dists, ch_A, ch_S, 0.5, 25.)
        >>> ksn_25.size == ch_dists.size - 1
        True
        >>> ksn_25
        array([ -1.        ,  11.0668192 ,  11.0668192 ,  15.70417802,
                15.70417802,  15.70417802,  19.3433642 ,  19.3433642 ])

        >>> ksn_10 = sf.calc_ksn_discretized(ch_dists, ch_A, ch_S, 0.5, 10.)
        >>> ksn_10
        array([  8.40896415,   8.40896415,  13.16074013,  13.16074013,
                16.5487546 ,  16.5487546 ,  19.3433642 ,  19.3433642 ])

        >>> ch_ksn_overdiscretized = sf.calc_ksn_discretized(
        ...     ch_dists, ch_A, ch_S, 0.5, 10.)
        >>> np.allclose(ch_ksn_overdiscretized, ksn_10)
        True
        """
        ch_ksn = np.empty_like(ch_A)
        # need to remove the influence of the final node in the seg,
        # as it reflects either the edge of the grid (S=0) or a point
        # after a confluence - hence the 0.000001
        seg_ends = np.arange(ch_dists[-1]-0.000001, 0.,
                             -discretization_length)[::-1]
        # ^ counts up from 0, but terminates at the far end cleanly
        pts_in_each_seg = np.searchsorted(seg_ends, ch_dists)
        num_segs = pts_in_each_seg[-1]
        i = num_segs - 1  # the final pt is no longer included
        while i >= 0:
            old_i = i
            pts_in_seg = pts_in_each_seg == i
            num_pts_in_seg = int(pts_in_seg.sum())
            # if i == num_segs:
            #     true_pts_in_seg = pts_in_each_seg.copy()
            #     pts_in_each_seg[-1] = False
            # else:
            #     true_pts_in_seg = pts_in_each_seg
            # make sure there's always 2 pts in the seg...
            while num_pts_in_seg < 2:
                i -= 1
                pts_in_seg = np.logical_and(pts_in_each_seg <= old_i,
                                            pts_in_each_seg >= i)
                num_pts_in_seg = int(pts_in_seg.sum())
                if i < 0:
                    break
            if num_pts_in_seg < 2:
                # must be at the end of the seg...
                # nodes in invalid segs at the end get ksn = -1.
                ch_ksn[pts_in_seg] = -1.
                break
            seg_A = ch_A[pts_in_seg]
            seg_S = ch_S[pts_in_seg]
            logseg_A = np.log10(seg_A)
            logseg_S = np.log10(seg_S)
            meanlogseg_A = np.mean(logseg_A)
            meanlogseg_S = np.mean(logseg_S)
            logseg_ksn = meanlogseg_S + ref_theta*meanlogseg_A
            ch_ksn[pts_in_seg] = 10.**logseg_ksn
            i -= 1

        return ch_ksn[:-1]

    @property
    def steepness_indices(self):
        """
        Return the array of channel steepness indices.
        Nodes not in the channel receive zeros.
        """
        return self.ksn

    @property
    def hillslope_mask(self):
        """
        Return a boolean array, False where steepness indices exist.
        """
        return self._mask

    @property
    def masked_steepness_indices(self):
        """
        Returns a masked array version of the 'channel__steepness_index' field.
        This enables easier plotting of the values with
        :func:`landlab.imshow_grid_at_node` or similar.

        Examples
        --------
        Make a topographic map with an overlay of steepness values:

        >>> from landlab import imshow_grid_at_node
        >>> from landlab import RasterModelGrid, CLOSED_BOUNDARY
<<<<<<< HEAD
        >>> from landlab.components import FlowRouter, FastscapeEroder
        >>> from landlab.components import SteepnessFinder
=======
        >>> from landlab.components import FlowAccumulator, FastscapeEroder
>>>>>>> 6bd8375f
        >>> mg = RasterModelGrid((5, 5), 100.)
        >>> for nodes in (mg.nodes_at_right_edge, mg.nodes_at_bottom_edge,
        ...               mg.nodes_at_top_edge):
        ...     mg.status_at_node[nodes] = CLOSED_BOUNDARY
        >>> _ = mg.add_zeros('node', 'topographic__elevation')
        >>> mg.at_node['topographic__elevation'][mg.core_nodes] = mg.node_x[
        ...     mg.core_nodes]/1000.
        >>> np.random.seed(0)
        >>> mg.at_node['topographic__elevation'][
        ...     mg.core_nodes] += np.random.rand(mg.number_of_core_nodes)
        >>> fr = FlowAccumulator(mg, flow_director='D8')
        >>> sp = FastscapeEroder(mg, K_sp=0.01)
        >>> cf = SteepnessFinder(mg, min_drainage_area=20000.)
        >>> for i in range(10):
        ...     mg.at_node['topographic__elevation'][mg.core_nodes] += 10.
        ...     _ = fr.run_one_step()
        ...     sp.run_one_step(1000.)
        >>> _ = fr.run_one_step()
        >>> cf.calculate_steepnesses()

        >>> imshow_grid_at_node(mg, 'topographic__elevation',
        ...                     allow_colorbar=False)
        >>> imshow_grid_at_node(mg, cf.masked_steepness_indices,
        ...                     color_for_closed=None, cmap='winter')
        """
        return np.ma.array(self.steepness_indices, mask=self.hillslope_mask)<|MERGE_RESOLUTION|>--- conflicted
+++ resolved
@@ -26,12 +26,8 @@
     --------
     >>> import numpy as np
     >>> from landlab import RasterModelGrid, CLOSED_BOUNDARY
-<<<<<<< HEAD
-    >>> from landlab.components import FlowRouter, FastscapeEroder
+    >>> from landlab.components import FlowAccumulator, FastscapeEroder
     >>> from landlab.components import SteepnessFinder
-=======
-    >>> from landlab.components import FlowAccumulator, FastscapeEroder
->>>>>>> 6bd8375f
     >>> mg = RasterModelGrid((3, 10), (100., 100.))
     >>> for nodes in (mg.nodes_at_right_edge, mg.nodes_at_bottom_edge,
     ...               mg.nodes_at_top_edge):
@@ -404,12 +400,8 @@
         --------
         >>> import numpy as np
         >>> from landlab import RasterModelGrid, CLOSED_BOUNDARY
-<<<<<<< HEAD
-        >>> from landlab.components import FlowRouter
+        >>> from landlab.components import FlowAccumulator
         >>> from landlab.components import SteepnessFinder
-=======
-        >>> from landlab.components import FlowAccumulator
->>>>>>> 6bd8375f
         >>> mg = RasterModelGrid((3,10), (5., 10.))
         >>> for nodes in (mg.nodes_at_right_edge, mg.nodes_at_bottom_edge,
         ...               mg.nodes_at_top_edge):
@@ -512,12 +504,8 @@
 
         >>> from landlab import imshow_grid_at_node
         >>> from landlab import RasterModelGrid, CLOSED_BOUNDARY
-<<<<<<< HEAD
-        >>> from landlab.components import FlowRouter, FastscapeEroder
+        >>> from landlab.components import FlowAccumulator, FastscapeEroder
         >>> from landlab.components import SteepnessFinder
-=======
-        >>> from landlab.components import FlowAccumulator, FastscapeEroder
->>>>>>> 6bd8375f
         >>> mg = RasterModelGrid((5, 5), 100.)
         >>> for nodes in (mg.nodes_at_right_edge, mg.nodes_at_bottom_edge,
         ...               mg.nodes_at_top_edge):
