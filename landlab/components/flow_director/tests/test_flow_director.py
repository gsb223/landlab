--- conflicted
+++ resolved
@@ -172,23 +172,6 @@
         "topographic__elevation",
         "topographic__steepest_slope",
     ]
-<<<<<<< HEAD
-    assert np.size(mg6.at_node['topographic__elevation']) == mg6.number_of_nodes
-
-def test_link_flow_direction_hex():
-    pass
-
-def test_flow_director_steepest_flow__link_dir_field_creation():
-    mg = RasterModelGrid((3,3), spacing=(1, 1))
-    mg.set_closed_boundaries_at_grid_edges(True, True, True, False)
-    z = mg.add_field('topographic__elevation',
-                      mg.node_x + mg.node_y,
-                      at = 'node')
-    f = mg.add_ones('flow__link_direction', at = 'link', dtype=int)
-    fd = FlowDirectorSteepest(mg, z)
-    assert_array_equal(fd.flow__link_direction,
-                       np.array([1, 1, 1, 1, 1, 1, 1, 1, 1, 1, 1, 1]))
-=======
     assert np.size(mg6.at_node["topographic__elevation"]) == mg6.number_of_nodes
 
 
@@ -406,5 +389,4 @@
     fd = FlowDirectorSteepest(mg, z)
     assert_array_equal(
         fd.flow_link_direction, np.array([1, 1, 1, 1, 1, 1, 1, 1, 1, 1, 1, 1])
-    )
->>>>>>> afff33c9
+    )