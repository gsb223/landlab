--- conflicted
+++ resolved
@@ -65,11 +65,8 @@
 from .weathering import ExponentialWeatherer, ExponentialWeathererIntegrated
 
 COMPONENTS = [
-<<<<<<< HEAD
+    BedrockLandslider,
     CarbonateProducer,
-=======
-    BedrockLandslider,
->>>>>>> a09e8ab2
     ChannelProfiler,
     ChiFinder,
     DepressionFinderAndRouter,
